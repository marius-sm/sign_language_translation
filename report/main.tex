--- conflicted
+++ resolved
@@ -139,326 +139,8 @@
 	\item matrix $B$ to not have many values close to $1$ as two different videos probably don't translate to related sentences.
 \end{itemize}
 
-<<<<<<< HEAD
 We first visualize the embeddings of a the 2D CNN pre-trained on sign language data.
 
-\subsection{Mathematics}
-
-Please number all of your sections and displayed equations.  It is
-important for readers to be able to refer to any particular equation.  Just
-because you didn't refer to it in the text doesn't mean some future reader
-might not need to refer to it.  It is cumbersome to have to use
-circumlocutions like ``the equation second from the top of page 3 column
-1''.  (Note that the ruler will not be present in the final copy, so is not
-an alternative to equation numbers).  All authors will benefit from reading
-Mermin's description of how to write mathematics:
-\url{http://www.pamitc.org/documents/mermin.pdf}.
-
-
-\subsection{Blind review}
-
-Many authors misunderstand the concept of anonymizing for blind
-review.  Blind review does not mean that one must remove
-citations to one's own work---in fact it is often impossible to
-review a paper unless the previous citations are known and
-available.
-
-Blind review means that you do not use the words ``my'' or ``our''
-when citing previous work.  That is all.  (But see below for
-techreports.)
-
-Saying ``this builds on the work of Lucy Smith [1]'' does not say
-that you are Lucy Smith; it says that you are building on her
-work.  If you are Smith and Jones, do not say ``as we show in
-[7]'', say ``as Smith and Jones show in [7]'' and at the end of the
-paper, include reference 7 as you would any other cited work.
-
-An example of a bad paper just asking to be rejected:
-\begin{quote}
-\begin{center}
-    An analysis of the frobnicatable foo filter.
-\end{center}
-
-   In this paper we present a performance analysis of our
-   previous paper [1], and show it to be inferior to all
-   previously known methods.  Why the previous paper was
-   accepted without this analysis is beyond me.
-
-   [1] Removed for blind review
-\end{quote}
-
-
-An example of an acceptable paper:
-
-\begin{quote}
-\begin{center}
-     An analysis of the frobnicatable foo filter.
-\end{center}
-
-   In this paper we present a performance analysis of the
-   paper of Smith \etal [1], and show it to be inferior to
-   all previously known methods.  Why the previous paper
-   was accepted without this analysis is beyond me.
-
-   [1] Smith, L and Jones, C. ``The frobnicatable foo
-   filter, a fundamental contribution to human knowledge''.
-   Nature 381(12), 1-213.
-\end{quote}
-
-If you are making a submission to another conference at the same time,
-which covers similar or overlapping material, you may need to refer to that
-submission in order to explain the differences, just as you would if you
-had previously published related work.  In such cases, include the
-
-cite it as
-\begin{quote}
-[1] Authors. ``The frobnicatable foo filter'', F\&G 2014 Submission ID 324,
-Supplied as additional material {\tt fg324.pdf}.
-\end{quote}
-
-Finally, you may feel you need to tell the reader that more details can be
-found elsewhere, and refer them to a technical report.  For conference
-submissions, the paper must stand on its own, and not {\em require} the
-reviewer to go to a techreport for further details.  Thus, you may say in
-the body of the paper ``further details may be found
-
-Again, you may not assume the reviewers will read this material.
-
-Sometimes your paper is about a problem which you tested using a tool which
-is widely known to be restricted to a single institution.  For example,
-let's say it's 1969, you have solved a key problem on the Apollo lander,
-and you believe that the CVPR70 audience would like to hear about your
-solution.  The work is a development of your celebrated 1968 paper entitled
-``Zero-g frobnication: How being the only people in the world with access to
-the Apollo lander source code makes us a wow at parties'', by Zeus \etal.
-
-You can handle this paper like any other.  Don't write ``We show how to
-improve our previous work [Anonymous, 1968].  This time we tested the
-algorithm on a lunar lander [name of lander removed for blind review]''.
-That would be silly, and would immediately identify the authors. Instead
-write the following:
-\begin{quotation}
-\noindent
-   We describe a system for zero-g frobnication.  This
-   system is new because it handles the following cases:
-   A, B.  Previous systems [Zeus et al. 1968] didn't
-   handle case B properly.  Ours handles it by including
-   a foo term in the bar integral.
-
-   ...
-
-   The proposed system was integrated with the Apollo
-   lunar lander, and went all the way to the moon, don't
-   you know.  It displayed the following behaviours
-   which show how well we solved cases A and B: ...
-\end{quotation}
-As you can see, the above text follows standard scientific convention,
-reads better than the first version, and does not explicitly name you as
-the authors.  A reviewer might think it likely that the new paper was
-written by Zeus \etal, but cannot make any decision based on that guess.
-He or she would have to be sure that no other authors could have been
-contracted to solve problem B.
-\medskip
-
-\noindent
-FAQ\medskip\\
-{\bf Q:} Are acknowledgements OK?\\
-{\bf A:} No.  Leave them for the final copy.\medskip\\
-{\bf Q:} How do I cite my results reported in open challenges?
-{\bf A:} To conform with the double blind review policy, you can report results of other challenge participants together with your results in your paper. For your results, however, you should not identify yourself and should not mention your participation in the challenge. Instead present your results referring to the method proposed in your paper and draw conclusions based on the experimental comparison to other results.\medskip\\
-
-\begin{figure}[t]
-\begin{center}
-\fbox{\rule{0pt}{2in} \rule{0.9\linewidth}{0pt}}
-   %\includegraphics[width=0.8\linewidth]{egfigure.eps}
-\end{center}
-   \caption{Example of caption.  It is set in Roman so that mathematics
-   (always set in Roman: $B \sin A = A \sin B$) may be included without an
-   ugly clash.}
-\label{fig:long}
-\label{fig:onecol}
-\end{figure}
-
-\subsection{Miscellaneous}
-
-\noindent
-Compare the following:\\
-\begin{tabular}{ll}
- \verb'$conf_a$' &  $conf_a$ \\
- \verb'$\mathit{conf}_a$' & $\mathit{conf}_a$
-\end{tabular}\\
-See The \TeX book, p165.
-The space after \eg, meaning ``for example'', should not be a
-sentence-ending space. So \eg is correct, {\em e.g.} is not.  The provided
-\verb'\eg' macro takes care of this.
-When citing a multi-author paper, you may save space by using ``et alia'',
-shortened to ``\etal'' (not ``{\em et.\ al.}'' as ``{\em et}'' is a complete word.)
-However, use it only when there are three or more authors.  Thus, the
-following is correct: ``
-
-
-
-\begin{figure*}
-\begin{center}
-\fbox{\rule{0pt}{2in} \rule{.9\linewidth}{0pt}}
-\end{center}
-   \caption{Example of a short caption, which should be centered.}
-\label{fig:short}
-\end{figure*}
-
-%------------------------------------------------------------------------
-\section{Formatting your paper}
-
-All text must be in a two-column format. The total allowable width of the
-text area is $6\frac78$ inches (17.5 cm) wide by $8\frac78$ inches (22.54
-cm) high. Columns are to be $3\frac14$ inches (8.25 cm) wide, with a
-$\frac{5}{16}$ inch (0.8 cm) space between them. The main title (on the
-first page) should begin 1.0 inch (2.54 cm) from the top edge of the
-page. The second and following pages should begin 1.0 inch (2.54 cm) from
-the top edge. On all pages, the bottom margin should be 1-1/8 inches (2.86
-cm) from the bottom edge of the page for $8.5 \times 11$-inch paper; for A4
-paper, approximately 1-5/8 inches (4.13 cm) from the bottom edge of the
-page.
-
-%-------------------------------------------------------------------------
-\subsection{Margins and page numbering}
-
-All printed material, including text, illustrations, and charts, must be kept
-within a print area 6-7/8 inches (17.5 cm) wide by 8-7/8 inches (22.54 cm)
-high.
-%
-Page numbers should be in footer with page numbers, centered and .75
-inches from the bottom of the page and make it start at the correct page
-number rather than the 4321 in the example.  To do this fine the line (around
-line 20)
-\begin{verbatim}
-\setcounter{page}{4321}
-\end{verbatim}
-where the number 4321 is your assigned starting page.
-
-
-
-%-------------------------------------------------------------------------
-\subsection{Type-style and fonts}
-
-Wherever Times is specified, Times Roman may also be used. If neither is
-available on your word processor, please use the font closest in
-appearance to Times to which you have access.
-
-MAIN TITLE. Center the title 1-3/8 inches (3.49 cm) from the top edge of
-the first page. The title should be in Times 14-point, boldface type.
-Capitalize the first letter of nouns, pronouns, verbs, adjectives, and
-adverbs; do not capitalize articles, coordinate conjunctions, or
-prepositions (unless the title begins with such a word). Leave two blank
-lines after the title.
-
-AUTHOR NAME(s) and AFFILIATION(s) are to be centered beneath the title
-and printed in Times 12-point, non-boldface type. This information is to
-be followed by two blank lines.
-
-The ABSTRACT and MAIN TEXT are to be in a two-column format.
-
-MAIN TEXT. Type main text in 10-point Times, single-spaced. Do NOT use
-double-spacing. All paragraphs should be indented 1 pica (approx. 1/6
-inch or 0.422 cm). Make sure your text is fully justified---that is,
-flush left and flush right. Please do not place any additional blank
-lines between paragraphs.
-
-Figure and table captions should be 9-point Roman type as in
-Figures~\ref{fig:onecol} and~\ref{fig:short}.  Short captions should be centred.
-
-\noindent Callouts should be 9-point Helvetica, non-boldface type.
-Initially capitalize only the first word of section titles and first-,
-second-, and third-order headings.
-
-FIRST-ORDER HEADINGS. (For example, {\large \bf 1. Introduction})
-should be Times 12-point boldface, initially capitalized, flush left,
-with one blank line before, and one blank line after.
-
-SECOND-ORDER HEADINGS. (For example, { \bf 1.1. Database elements})
-should be Times 11-point boldface, initially capitalized, flush left,
-with one blank line before, and one after. If you require a third-order
-heading (we discourage it), use 10-point Times, boldface, initially
-capitalized, flush left, preceded by one blank line, followed by a period
-and your text on the same line.
-
-%-------------------------------------------------------------------------
-\subsection{Footnotes}
-
-Please use footnotes\footnote {This is what a footnote looks like.  It
-often distracts the reader from the main flow of the argument.} sparingly.
-Indeed, try to avoid footnotes altogether and include necessary peripheral
-observations in
-the text (within parentheses, if you prefer, as in this sentence).  If you
-wish to use a footnote, place it at the bottom of the column on the page on
-which it is referenced. Use Times 8-point type, single-spaced.
-
-
-%-------------------------------------------------------------------------
-\subsection{References}
-
-List and number all bibliographical references in 9-point Times,
-single-spaced, at the end of your paper. When referenced in the text,
-enclose the citation number in square brackets, for
-
-editors of referenced books.
-
-\begin{table}
-\begin{center}
-\begin{tabular}{|l|c|}
-\hline
-Method & Frobnability \\
-\hline\hline
-Theirs & Frumpy \\
-Yours & Frobbly \\
-Ours & Makes one's heart Frob\\
-\hline
-\end{tabular}
-\end{center}
-\caption{Results.   Ours is better.}
-\end{table}
-
-%-------------------------------------------------------------------------
-\subsection{Illustrations, graphs, and photographs}
-
-All graphics should be centered.  Please ensure that any point you wish to
-make is resolvable in a printed copy of the paper.  Resize fonts in figures
-to match the font in the body text, and choose line widths which render
-effectively in print.  Many readers (and reviewers), even of an electronic
-copy, will choose to print your paper in order to read it.  You cannot
-insist that they do otherwise, and therefore must not assume that they can
-zoom in to see tiny details on a graphic.
-
-When placing figures in \LaTeX, it's almost always best to use
-\verb+\includegraphics+, and to specify the  figure width as a multiple of
-the line width as in the example below
-{\small\begin{verbatim}
-   \usepackage[dvips]{graphicx} ...
-   \includegraphics[width=0.8\linewidth]
-                   {myfile.eps}
-\end{verbatim}
-}
-
-
-%-------------------------------------------------------------------------
-\subsection{Color}
-
-Please refer to the author guidelines on the \confYear~web page for a discussion
-of the use of color in your document.
-
-%------------------------------------------------------------------------
-\section{Final copy}
-
-You must include your signed IEEE copyright release form when you submit
-your finished paper. We MUST have this form before your paper can be
-published in the proceedings.
-
-Please direct any questions to the production editor in charge of these
-proceedings at the IEEE Computer Society Press: 
-\url{https://www.computer.org/about/contact}.
-
-=======
->>>>>>> 2d9be0dd
 
 {\small
 \bibliographystyle{ieee_fullname}
